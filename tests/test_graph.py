--- conflicted
+++ resolved
@@ -370,15 +370,11 @@
     reset_default_graph()
     assert get_default_graph().name == 'default'
 
-<<<<<<< HEAD
-
-def test_threaded_evluation():
-    """Test by having sleeper nodes sleep in parallel and check total grah timing.
-=======
->>>>>>> 5f37adb1
 
 def test_threaded_evaluation():
-    """Testing the threaded evaluation by asserting the result value.
+    """Testing the threaded evaluation by asserting the result value
+
+    Also testing the evaluation time.
     +---------------+          +---------------+
     |   AddNode1    |          |   AddNode2    |
     |---------------|          |---------------|
@@ -394,10 +390,7 @@
                                |        result o
                                +---------------+
     """
-<<<<<<< HEAD
     sleep_time = 1
-=======
->>>>>>> 5f37adb1
     delay = .05
     graph = Graph(name='threaded')
 
@@ -412,13 +405,12 @@
     n1.outputs['result'] >> n2.inputs['number1']
     n1.outputs['result'] >> n3.inputs['number1']
 
+    start = time.time()
     graph.evaluate(threaded=True, submission_delay=delay)
-
-<<<<<<< HEAD
+    end = time.time()
+
     runtime = end - start
 
     assert runtime < len(graph.nodes) * sleep_time + len(graph.nodes) * delay
-=======
     assert n2.outputs['result'].value == 3
-    assert n3.outputs['result'].value == 3
->>>>>>> 5f37adb1
+    assert n3.outputs['result'].value == 3